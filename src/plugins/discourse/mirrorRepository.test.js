--- conflicted
+++ resolved
@@ -337,16 +337,11 @@
     expect(likingUser).toEqual({username: "crunkle", trustLevel: null});
   });
 
-<<<<<<< HEAD
   it("usersWithNullTrustLevel only returns users where trustLevel is null", () => {
-=======
-  it("After addPost, addLike does not null out user trustLevel", () => {
->>>>>>> 6beb968c
-    // Given
-    const db = new Database(":memory:");
-    const url = "http://example.com";
-    const repository = new SqliteMirrorRepository(db, url);
-<<<<<<< HEAD
+    // Given
+    const db = new Database(":memory:");
+    const url = "http://example.com";
+    const repository = new SqliteMirrorRepository(db, url);
     const u1: User = {
       username: "u1",
       trustLevel: null,
@@ -361,14 +356,20 @@
     };
 
     // When
-    repository.addUser(u1);
-    repository.addUser(u2);
-    repository.addUser(u3);
+    repository.addOrReplaceUser(u1);
+    repository.addOrReplaceUser(u2);
+    repository.addOrReplaceUser(u3);
     const nullUsers = repository.usersWithNullTrustLevel();
 
     // Then
     expect(nullUsers).toEqual(["u1", "u2"]);
-=======
+  });
+
+it("After addPost, addLike does not null out user trustLevel", () => {
+  // Given
+    const db = new Database(":memory:");
+    const url = "http://example.com";
+    const repository = new SqliteMirrorRepository(db, url);
     const topic: Topic = {
       id: 123,
       categoryId: 1,
@@ -412,6 +413,5 @@
 
     // Then
     expect(likingUser).toEqual({username: "crunkle", trustLevel: 2});
->>>>>>> 6beb968c
   });
 });