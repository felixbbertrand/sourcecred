--- conflicted
+++ resolved
@@ -91,13 +91,9 @@
         const loadContext = new LoadContext({
           cache,
           githubToken,
-<<<<<<< HEAD
-          discordToken,
-          reporter,
-=======
-          reporter,
-          initiativesDirectory,
->>>>>>> 898282be
+          discordToken,
+          reporter,
+          initiativesDirectory,
         });
 
         // Then
@@ -127,13 +123,9 @@
         const loadContext = new LoadContext({
           cache,
           githubToken,
-<<<<<<< HEAD
-          discordToken,
-          reporter,
-=======
-          reporter,
-          initiativesDirectory,
->>>>>>> 898282be
+          discordToken,
+          reporter,
+          initiativesDirectory,
         });
         const spies = mockProxyMethods(loadContext, project, cache);
 
@@ -195,13 +187,9 @@
         const loadContext = new LoadContext({
           cache,
           githubToken,
-<<<<<<< HEAD
-          discordToken,
-          reporter,
-=======
-          reporter,
-          initiativesDirectory,
->>>>>>> 898282be
+          discordToken,
+          reporter,
+          initiativesDirectory,
         });
         const spies = mockProxyMethods(loadContext, project, cache);
 
@@ -237,13 +225,9 @@
         const loadContext = new LoadContext({
           cache,
           githubToken,
-<<<<<<< HEAD
-          discordToken,
-          reporter,
-=======
-          reporter,
-          initiativesDirectory,
->>>>>>> 898282be
+          discordToken,
+          reporter,
+          initiativesDirectory,
         });
         mockProxyMethods(loadContext, project, cache);
 
