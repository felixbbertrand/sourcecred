--- conflicted
+++ resolved
@@ -18,11 +18,8 @@
   +plugins: $ReadOnlyArray<PluginDeclaration>,
   +sourcecredDirectory: string,
   +githubToken: ?GithubToken,
-<<<<<<< HEAD
   +discordToken: ?DiscordToken,
-=======
   +initiativesDirectory: ?string,
->>>>>>> 898282be
 |};
 
 /**
